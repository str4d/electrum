# -*- coding: utf-8 -*-
#
# Electrum - lightweight Bitcoin client
# Copyright (C) 2011 thomasv@gitorious
#
# Permission is hereby granted, free of charge, to any person
# obtaining a copy of this software and associated documentation files
# (the "Software"), to deal in the Software without restriction,
# including without limitation the rights to use, copy, modify, merge,
# publish, distribute, sublicense, and/or sell copies of the Software,
# and to permit persons to whom the Software is furnished to do so,
# subject to the following conditions:
#
# The above copyright notice and this permission notice shall be
# included in all copies or substantial portions of the Software.
#
# THE SOFTWARE IS PROVIDED "AS IS", WITHOUT WARRANTY OF ANY KIND,
# EXPRESS OR IMPLIED, INCLUDING BUT NOT LIMITED TO THE WARRANTIES OF
# MERCHANTABILITY, FITNESS FOR A PARTICULAR PURPOSE AND
# NONINFRINGEMENT. IN NO EVENT SHALL THE AUTHORS OR COPYRIGHT HOLDERS
# BE LIABLE FOR ANY CLAIM, DAMAGES OR OTHER LIABILITY, WHETHER IN AN
# ACTION OF CONTRACT, TORT OR OTHERWISE, ARISING FROM, OUT OF OR IN
# CONNECTION WITH THE SOFTWARE OR THE USE OR OTHER DEALINGS IN THE
# SOFTWARE.

import hashlib
import base64
import hmac
import os
import json

import ecdsa
import pyaes

from .util import bfh, bh2u, to_string
from . import version
from .util import print_error, InvalidPassword, assert_bytes, to_bytes, inv_dict
from . import segwit_addr

def read_json_dict(filename):
    path = os.path.join(os.path.dirname(__file__), filename)
    try:
        with open(path, 'r') as f:
            r = json.loads(f.read())
    except:
        r = {}
    return r




# Version numbers for BIP32 extended keys
# standard: xprv, xpub
# segwit in p2sh: yprv, ypub
# native segwit: zprv, zpub
XPRV_HEADERS = {
    'standard': 0x0488ade4,
    'p2wpkh-p2sh': 0x049d7878,
    'p2wsh-p2sh': 0x295b005,
    'p2wpkh': 0x4b2430c,
    'p2wsh': 0x2aa7a99
}
XPUB_HEADERS = {
    'standard': 0x0488b21e,
    'p2wpkh-p2sh': 0x049d7cb2,
    'p2wsh-p2sh': 0x295b43f,
    'p2wpkh': 0x4b24746,
    'p2wsh': 0x2aa7ed3
}


<<<<<<< HEAD
# Bitcoin network constants
TESTNET = False
WIF_PREFIX = 0x80
ADDRTYPE_P2PKH = 0
ADDRTYPE_P2SH = 5
SEGWIT_HRP = "bc"
HEADERS_URL = "https://headers.electrum.org/blockchain_headers"
GENESIS = "000000000019d6689c085ae165831e934ff763ae46a2a6c172b3f1b60a8ce26f"
SERVERLIST = 'servers.json'
DEFAULT_PORTS = {'t':'50001', 's':'50002'}
DEFAULT_SERVERS = read_json_dict('servers.json')

def set_simnet():
    global DEFAULT_PORTS, DEFAULT_SERVERS
    DEFAULT_PORTS = {'t':'50001', 's':'50002'}
    DEFAULT_SERVERS = {
        '127.0.0.1': DEFAULT_PORTS,
    }

    global ADDRTYPE_P2PKH, ADDRTYPE_P2SH
    global XPRV_HEADER, XPUB_HEADER
    global NOLNET, HEADERS_URL
    global GENESIS
    global SEGWIT_HRP
    global TESTNET
    SEGWIT_HRP = "sb"
    TESTNET = True
    ADDRTYPE_P2PKH = 0x3f
    ADDRTYPE_P2SH = 0x7b
    XPRV_HEADER = 0x0420b900
    XPUB_HEADER = 0x0420bd3a
    HEADERS_URL = None
    GENESIS = "683e86bd5c6d110d91b94b97137ba6bfe02dbbdb8e3dff722a669b5d69d77af6"


def set_testnet():
    global ADDRTYPE_P2PKH, ADDRTYPE_P2SH
    global TESTNET, HEADERS_URL
    global GENESIS
    global SEGWIT_HRP
    global DEFAULT_PORTS, SERVERLIST, DEFAULT_SERVERS
    global WIF_PREFIX
    TESTNET = True
    WIF_PREFIX = 0xef
    ADDRTYPE_P2PKH = 111
    ADDRTYPE_P2SH = 196
    SEGWIT_HRP = "tb"
    HEADERS_URL = "https://headers.electrum.org/testnet_headers"
    GENESIS = "000000000933ea01ad0ee984209779baaec3ced90fa3f408719526f8d77f4943"
    SERVERLIST = 'servers_testnet.json'
    DEFAULT_PORTS = {'t':'51001', 's':'51002'}
    DEFAULT_SERVERS = read_json_dict('servers_testnet.json')
=======
class NetworkConstants:

    @classmethod
    def set_mainnet(cls):
        cls.TESTNET = False
        cls.WIF_PREFIX = 0x80
        cls.ADDRTYPE_P2PKH = 0
        cls.ADDRTYPE_P2SH = 5
        cls.SEGWIT_HRP = "bc"
        cls.HEADERS_URL = "https://headers.electrum.org/blockchain_headers"
        cls.GENESIS = "000000000019d6689c085ae165831e934ff763ae46a2a6c172b3f1b60a8ce26f"
        cls.DEFAULT_PORTS = {'t': '50001', 's': '50002'}
        cls.DEFAULT_SERVERS = read_json_dict('servers.json')

    @classmethod
    def set_testnet(cls):
        cls.TESTNET = True
        cls.WIF_PREFIX = 0xef
        cls.ADDRTYPE_P2PKH = 111
        cls.ADDRTYPE_P2SH = 196
        cls.SEGWIT_HRP = "tb"
        cls.HEADERS_URL = "https://headers.electrum.org/testnet_headers"
        cls.GENESIS = "000000000933ea01ad0ee984209779baaec3ced90fa3f408719526f8d77f4943"
        cls.DEFAULT_PORTS = {'t':'51001', 's':'51002'}
        cls.DEFAULT_SERVERS = read_json_dict('servers_testnet.json')
>>>>>>> 2951ed5e


NetworkConstants.set_mainnet()

################################## transactions

FEE_STEP = 10000
MAX_FEE_RATE = 300000
FEE_TARGETS = [25, 10, 5, 2]

COINBASE_MATURITY = 100
COIN = 100000000

# supported types of transction outputs
TYPE_ADDRESS = 0
TYPE_PUBKEY  = 1
TYPE_SCRIPT  = 2

# AES encryption
try:
    from Cryptodome.Cipher import AES
except:
    AES = None


class InvalidPadding(Exception):
    pass


def append_PKCS7_padding(data):
    assert_bytes(data)
    padlen = 16 - (len(data) % 16)
    return data + bytes([padlen]) * padlen


def strip_PKCS7_padding(data):
    assert_bytes(data)
    if len(data) % 16 != 0 or len(data) == 0:
        raise InvalidPadding("invalid length")
    padlen = data[-1]
    if padlen > 16:
        raise InvalidPadding("invalid padding byte (large)")
    for i in data[-padlen:]:
        if i != padlen:
            raise InvalidPadding("invalid padding byte (inconsistent)")
    return data[0:-padlen]


def aes_encrypt_with_iv(key, iv, data):
    assert_bytes(key, iv, data)
    data = append_PKCS7_padding(data)
    if AES:
        e = AES.new(key, AES.MODE_CBC, iv).encrypt(data)
    else:
        aes_cbc = pyaes.AESModeOfOperationCBC(key, iv=iv)
        aes = pyaes.Encrypter(aes_cbc, padding=pyaes.PADDING_NONE)
        e = aes.feed(data) + aes.feed()  # empty aes.feed() flushes buffer
    return e


def aes_decrypt_with_iv(key, iv, data):
    assert_bytes(key, iv, data)
    if AES:
        cipher = AES.new(key, AES.MODE_CBC, iv)
        data = cipher.decrypt(data)
    else:
        aes_cbc = pyaes.AESModeOfOperationCBC(key, iv=iv)
        aes = pyaes.Decrypter(aes_cbc, padding=pyaes.PADDING_NONE)
        data = aes.feed(data) + aes.feed()  # empty aes.feed() flushes buffer
    try:
        return strip_PKCS7_padding(data)
    except InvalidPadding:
        raise InvalidPassword()


def EncodeAES(secret, s):
    assert_bytes(s)
    iv = bytes(os.urandom(16))
    ct = aes_encrypt_with_iv(secret, iv, s)
    e = iv + ct
    return base64.b64encode(e)

def DecodeAES(secret, e):
    e = bytes(base64.b64decode(e))
    iv, e = e[:16], e[16:]
    s = aes_decrypt_with_iv(secret, iv, e)
    return s

def pw_encode(s, password):
    if password:
        secret = Hash(password)
        return EncodeAES(secret, to_bytes(s, "utf8")).decode('utf8')
    else:
        return s

def pw_decode(s, password):
    if password is not None:
        secret = Hash(password)
        try:
            d = to_string(DecodeAES(secret, s), "utf8")
        except Exception:
            raise InvalidPassword()
        return d
    else:
        return s


def rev_hex(s):
    return bh2u(bfh(s)[::-1])


def int_to_hex(i, length=1):
    assert isinstance(i, int)
    s = hex(i)[2:].rstrip('L')
    s = "0"*(2*length - len(s)) + s
    return rev_hex(s)


def var_int(i):
    # https://en.bitcoin.it/wiki/Protocol_specification#Variable_length_integer
    if i<0xfd:
        return int_to_hex(i)
    elif i<=0xffff:
        return "fd"+int_to_hex(i,2)
    elif i<=0xffffffff:
        return "fe"+int_to_hex(i,4)
    else:
        return "ff"+int_to_hex(i,8)


def op_push(i):
    if i<0x4c:
        return int_to_hex(i)
    elif i<0xff:
        return '4c' + int_to_hex(i)
    elif i<0xffff:
        return '4d' + int_to_hex(i,2)
    else:
        return '4e' + int_to_hex(i,4)

def push_script(x):
    return op_push(len(x)//2) + x

def sha256(x):
    x = to_bytes(x, 'utf8')
    return bytes(hashlib.sha256(x).digest())


def Hash(x):
    x = to_bytes(x, 'utf8')
    out = bytes(sha256(sha256(x)))
    return out


hash_encode = lambda x: bh2u(x[::-1])
hash_decode = lambda x: bfh(x)[::-1]
hmac_sha_512 = lambda x, y: hmac.new(x, y, hashlib.sha512).digest()


def is_new_seed(x, prefix=version.SEED_PREFIX):
    from . import mnemonic
    x = mnemonic.normalize_text(x)
    s = bh2u(hmac_sha_512(b"Seed version", x.encode('utf8')))
    return s.startswith(prefix)


def is_old_seed(seed):
    from . import old_mnemonic, mnemonic
    seed = mnemonic.normalize_text(seed)
    words = seed.split()
    try:
        # checks here are deliberately left weak for legacy reasons, see #3149
        old_mnemonic.mn_decode(words)
        uses_electrum_words = True
    except Exception:
        uses_electrum_words = False
    try:
        seed = bfh(seed)
        is_hex = (len(seed) == 16 or len(seed) == 32)
    except Exception:
        is_hex = False
    return is_hex or (uses_electrum_words and (len(words) == 12 or len(words) == 24))


def seed_type(x):
    if is_old_seed(x):
        return 'old'
    elif is_new_seed(x):
        return 'standard'
    elif is_new_seed(x, version.SEED_PREFIX_SW):
        return 'segwit'
    elif is_new_seed(x, version.SEED_PREFIX_2FA):
        return '2fa'
    return ''

is_seed = lambda x: bool(seed_type(x))

# pywallet openssl private key implementation

def i2o_ECPublicKey(pubkey, compressed=False):
    # public keys are 65 bytes long (520 bits)
    # 0x04 + 32-byte X-coordinate + 32-byte Y-coordinate
    # 0x00 = point at infinity, 0x02 and 0x03 = compressed, 0x04 = uncompressed
    # compressed keys: <sign> <x> where <sign> is 0x02 if y is even and 0x03 if y is odd
    if compressed:
        if pubkey.point.y() & 1:
            key = '03' + '%064x' % pubkey.point.x()
        else:
            key = '02' + '%064x' % pubkey.point.x()
    else:
        key = '04' + \
              '%064x' % pubkey.point.x() + \
              '%064x' % pubkey.point.y()

    return bfh(key)
# end pywallet openssl private key implementation


############ functions from pywallet #####################
def hash_160(public_key):
    try:
        md = hashlib.new('ripemd160')
        md.update(sha256(public_key))
        return md.digest()
    except BaseException:
        from . import ripemd
        md = ripemd.new(sha256(public_key))
        return md.digest()


def hash160_to_b58_address(h160, addrtype, witness_program_version=1):
    s = bytes([addrtype])
    s += h160
    return base_encode(s+Hash(s)[0:4], base=58)


def b58_address_to_hash160(addr):
    addr = to_bytes(addr, 'ascii')
    _bytes = base_decode(addr, 25, base=58)
    return _bytes[0], _bytes[1:21]


def hash160_to_p2pkh(h160):
    return hash160_to_b58_address(h160, NetworkConstants.ADDRTYPE_P2PKH)

def hash160_to_p2sh(h160):
    return hash160_to_b58_address(h160, NetworkConstants.ADDRTYPE_P2SH)

def public_key_to_p2pkh(public_key):
    return hash160_to_p2pkh(hash_160(public_key))

def hash_to_segwit_addr(h):
    return segwit_addr.encode(NetworkConstants.SEGWIT_HRP, 0, h)

def public_key_to_p2wpkh(public_key):
    return hash_to_segwit_addr(hash_160(public_key))

def script_to_p2wsh(script):
    return hash_to_segwit_addr(sha256(bfh(script)))

def p2wpkh_nested_script(pubkey):
    pkh = bh2u(hash_160(bfh(pubkey)))
    return '00' + push_script(pkh)

def p2wsh_nested_script(witness_script):
    wsh = bh2u(sha256(bfh(witness_script)))
    return '00' + push_script(wsh)

def pubkey_to_address(txin_type, pubkey):
    if txin_type == 'p2pkh':
        return public_key_to_p2pkh(bfh(pubkey))
    elif txin_type == 'p2wpkh':
        return hash_to_segwit_addr(hash_160(bfh(pubkey)))
    elif txin_type == 'p2wpkh-p2sh':
        scriptSig = p2wpkh_nested_script(pubkey)
        return hash160_to_p2sh(hash_160(bfh(scriptSig)))
    else:
        raise NotImplementedError(txin_type)

def redeem_script_to_address(txin_type, redeem_script):
    if txin_type == 'p2sh':
        return hash160_to_p2sh(hash_160(bfh(redeem_script)))
    elif txin_type == 'p2wsh':
        return script_to_p2wsh(redeem_script)
    elif txin_type == 'p2wsh-p2sh':
        scriptSig = p2wsh_nested_script(redeem_script)
        return hash160_to_p2sh(hash_160(bfh(scriptSig)))
    else:
        raise NotImplementedError(txin_type)


def script_to_address(script):
    from .transaction import get_address_from_output_script
    t, addr = get_address_from_output_script(bfh(script))
    assert t == TYPE_ADDRESS
    return addr

def address_to_script(addr):
    witver, witprog = segwit_addr.decode(NetworkConstants.SEGWIT_HRP, addr)
    if witprog is not None:
        assert (0 <= witver <= 16)
        OP_n = witver + 0x50 if witver > 0 else 0
        script = bh2u(bytes([OP_n]))
        script += push_script(bh2u(bytes(witprog)))
        return script
    addrtype, hash_160 = b58_address_to_hash160(addr)
    if addrtype == NetworkConstants.ADDRTYPE_P2PKH:
        script = '76a9'                                      # op_dup, op_hash_160
        script += push_script(bh2u(hash_160))
        script += '88ac'                                     # op_equalverify, op_checksig
    elif addrtype == NetworkConstants.ADDRTYPE_P2SH:
        script = 'a9'                                        # op_hash_160
        script += push_script(bh2u(hash_160))
        script += '87'                                       # op_equal
    else:
        raise BaseException('unknown address type')
    return script

def address_to_scripthash(addr):
    script = address_to_script(addr)
    return script_to_scripthash(script)

def script_to_scripthash(script):
    h = sha256(bytes.fromhex(script))[0:32]
    return bh2u(bytes(reversed(h)))

def public_key_to_p2pk_script(pubkey):
    script = push_script(pubkey)
    script += 'ac'                                           # op_checksig
    return script

__b58chars = b'123456789ABCDEFGHJKLMNPQRSTUVWXYZabcdefghijkmnopqrstuvwxyz'
assert len(__b58chars) == 58

__b43chars = b'0123456789ABCDEFGHIJKLMNOPQRSTUVWXYZ$*+-./:'
assert len(__b43chars) == 43


def base_encode(v, base):
    """ encode v, which is a string of bytes, to base58."""
    assert_bytes(v)
    assert base in (58, 43)
    chars = __b58chars
    if base == 43:
        chars = __b43chars
    long_value = 0
    for (i, c) in enumerate(v[::-1]):
        long_value += (256**i) * c
    result = bytearray()
    while long_value >= base:
        div, mod = divmod(long_value, base)
        result.append(chars[mod])
        long_value = div
    result.append(chars[long_value])
    # Bitcoin does a little leading-zero-compression:
    # leading 0-bytes in the input become leading-1s
    nPad = 0
    for c in v:
        if c == 0x00:
            nPad += 1
        else:
            break
    result.extend([chars[0]] * nPad)
    result.reverse()
    return result.decode('ascii')


def base_decode(v, length, base):
    """ decode v into a string of len bytes."""
    # assert_bytes(v)
    v = to_bytes(v, 'ascii')
    assert base in (58, 43)
    chars = __b58chars
    if base == 43:
        chars = __b43chars
    long_value = 0
    for (i, c) in enumerate(v[::-1]):
        long_value += chars.find(bytes([c])) * (base**i)
    result = bytearray()
    while long_value >= 256:
        div, mod = divmod(long_value, 256)
        result.append(mod)
        long_value = div
    result.append(long_value)
    nPad = 0
    for c in v:
        if c == chars[0]:
            nPad += 1
        else:
            break
    result.extend(b'\x00' * nPad)
    if length is not None and len(result) != length:
        return None
    result.reverse()
    return bytes(result)


def EncodeBase58Check(vchIn):
    hash = Hash(vchIn)
    return base_encode(vchIn + hash[0:4], base=58)


def DecodeBase58Check(psz):
    vchRet = base_decode(psz, None, base=58)
    key = vchRet[0:-4]
    csum = vchRet[-4:]
    hash = Hash(key)
    cs32 = hash[0:4]
    if cs32 != csum:
        return None
    else:
        return key



# extended key export format for segwit

SCRIPT_TYPES = {
    'p2pkh':0,
    'p2wpkh':1,
    'p2wpkh-p2sh':2,
    'p2sh':5,
    'p2wsh':6,
    'p2wsh-p2sh':7
}


def serialize_privkey(secret, compressed, txin_type):
    prefix = bytes([(SCRIPT_TYPES[txin_type]+NetworkConstants.WIF_PREFIX)&255])
    suffix = b'\01' if compressed else b''
    vchIn = prefix + secret + suffix
    return EncodeBase58Check(vchIn)


def deserialize_privkey(key):
    # whether the pubkey is compressed should be visible from the keystore
    vch = DecodeBase58Check(key)
    if is_minikey(key):
        return 'p2pkh', minikey_to_private_key(key), True
    elif vch:
        txin_type = inv_dict(SCRIPT_TYPES)[vch[0] - NetworkConstants.WIF_PREFIX]
        assert len(vch) in [33, 34]
        compressed = len(vch) == 34
        return txin_type, vch[1:33], compressed
    else:
        raise BaseException("cannot deserialize", key)

def regenerate_key(pk):
    assert len(pk) == 32
    return EC_KEY(pk)


def GetPubKey(pubkey, compressed=False):
    return i2o_ECPublicKey(pubkey, compressed)


def GetSecret(pkey):
    return bfh('%064x' % pkey.secret)


def is_compressed(sec):
    return deserialize_privkey(sec)[2]


def public_key_from_private_key(pk, compressed):
    pkey = regenerate_key(pk)
    public_key = GetPubKey(pkey.pubkey, compressed)
    return bh2u(public_key)

def address_from_private_key(sec):
    txin_type, privkey, compressed = deserialize_privkey(sec)
    public_key = public_key_from_private_key(privkey, compressed)
    return pubkey_to_address(txin_type, public_key)

def is_segwit_address(addr):
    try:
        witver, witprog = segwit_addr.decode(NetworkConstants.SEGWIT_HRP, addr)
    except Exception as e:
        return False
    return witprog is not None

def is_b58_address(addr):
    try:
        addrtype, h = b58_address_to_hash160(addr)
    except Exception as e:
        return False
    if addrtype not in [NetworkConstants.ADDRTYPE_P2PKH, NetworkConstants.ADDRTYPE_P2SH]:
        return False
    return addr == hash160_to_b58_address(h, addrtype)

def is_address(addr):
    return is_segwit_address(addr) or is_b58_address(addr)


def is_private_key(key):
    try:
        k = deserialize_privkey(key)
        return k is not False
    except:
        return False


########### end pywallet functions #######################

def is_minikey(text):
    # Minikeys are typically 22 or 30 characters, but this routine
    # permits any length of 20 or more provided the minikey is valid.
    # A valid minikey must begin with an 'S', be in base58, and when
    # suffixed with '?' have its SHA256 hash begin with a zero byte.
    # They are widely used in Casascius physical bitcoins.
    return (len(text) >= 20 and text[0] == 'S'
            and all(ord(c) in __b58chars for c in text)
            and sha256(text + '?')[0] == 0x00)

def minikey_to_private_key(text):
    return sha256(text)

from ecdsa.ecdsa import curve_secp256k1, generator_secp256k1
from ecdsa.curves import SECP256k1
from ecdsa.ellipticcurve import Point
from ecdsa.util import string_to_number, number_to_string


def msg_magic(message):
    length = bfh(var_int(len(message)))
    return b"\x18Bitcoin Signed Message:\n" + length + message


def verify_message(address, sig, message):
    assert_bytes(sig, message)
    try:
        h = Hash(msg_magic(message))
        public_key, compressed = pubkey_from_signature(sig, h)
        # check public key using the address
        pubkey = point_to_ser(public_key.pubkey.point, compressed)
        for txin_type in ['p2pkh','p2wpkh','p2wpkh-p2sh']:
            addr = pubkey_to_address(txin_type, bh2u(pubkey))
            if address == addr:
                break
        else:
            raise Exception("Bad signature")
        # check message
        public_key.verify_digest(sig[1:], h, sigdecode = ecdsa.util.sigdecode_string)
        return True
    except Exception as e:
        print_error("Verification error: {0}".format(e))
        return False


def encrypt_message(message, pubkey):
    return EC_KEY.encrypt_message(message, bfh(pubkey))


def chunks(l, n):
    return [l[i:i+n] for i in range(0, len(l), n)]


def ECC_YfromX(x,curved=curve_secp256k1, odd=True):
    _p = curved.p()
    _a = curved.a()
    _b = curved.b()
    for offset in range(128):
        Mx = x + offset
        My2 = pow(Mx, 3, _p) + _a * pow(Mx, 2, _p) + _b % _p
        My = pow(My2, (_p+1)//4, _p )

        if curved.contains_point(Mx,My):
            if odd == bool(My&1):
                return [My,offset]
            return [_p-My,offset]
    raise Exception('ECC_YfromX: No Y found')


def negative_point(P):
    return Point( P.curve(), P.x(), -P.y(), P.order() )


def point_to_ser(P, comp=True ):
    if comp:
        return bfh( ('%02x'%(2+(P.y()&1)))+('%064x'%P.x()) )
    return bfh( '04'+('%064x'%P.x())+('%064x'%P.y()) )


def ser_to_point(Aser):
    curve = curve_secp256k1
    generator = generator_secp256k1
    _r  = generator.order()
    assert Aser[0] in [0x02, 0x03, 0x04]
    if Aser[0] == 0x04:
        return Point( curve, string_to_number(Aser[1:33]), string_to_number(Aser[33:]), _r )
    Mx = string_to_number(Aser[1:])
    return Point( curve, Mx, ECC_YfromX(Mx, curve, Aser[0] == 0x03)[0], _r )


class MyVerifyingKey(ecdsa.VerifyingKey):
    @classmethod
    def from_signature(klass, sig, recid, h, curve):
        """ See http://www.secg.org/download/aid-780/sec1-v2.pdf, chapter 4.1.6 """
        from ecdsa import util, numbertheory
        from . import msqr
        curveFp = curve.curve
        G = curve.generator
        order = G.order()
        # extract r,s from signature
        r, s = util.sigdecode_string(sig, order)
        # 1.1
        x = r + (recid//2) * order
        # 1.3
        alpha = ( x * x * x  + curveFp.a() * x + curveFp.b() ) % curveFp.p()
        beta = msqr.modular_sqrt(alpha, curveFp.p())
        y = beta if (beta - recid) % 2 == 0 else curveFp.p() - beta
        # 1.4 the constructor checks that nR is at infinity
        R = Point(curveFp, x, y, order)
        # 1.5 compute e from message:
        e = string_to_number(h)
        minus_e = -e % order
        # 1.6 compute Q = r^-1 (sR - eG)
        inv_r = numbertheory.inverse_mod(r,order)
        Q = inv_r * ( s * R + minus_e * G )
        return klass.from_public_point( Q, curve )


def pubkey_from_signature(sig, h):
    if len(sig) != 65:
        raise Exception("Wrong encoding")
    nV = sig[0]
    if nV < 27 or nV >= 35:
        raise Exception("Bad encoding")
    if nV >= 31:
        compressed = True
        nV -= 4
    else:
        compressed = False
    recid = nV - 27
    return MyVerifyingKey.from_signature(sig[1:], recid, h, curve = SECP256k1), compressed


class MySigningKey(ecdsa.SigningKey):
    """Enforce low S values in signatures"""

    def sign_number(self, number, entropy=None, k=None):
        curve = SECP256k1
        G = curve.generator
        order = G.order()
        r, s = ecdsa.SigningKey.sign_number(self, number, entropy, k)
        if s > order//2:
            s = order - s
        return r, s


class EC_KEY(object):

    def __init__( self, k ):
        secret = string_to_number(k)
        self.pubkey = ecdsa.ecdsa.Public_key( generator_secp256k1, generator_secp256k1 * secret )
        self.privkey = ecdsa.ecdsa.Private_key( self.pubkey, secret )
        self.secret = secret

    def get_public_key(self, compressed=True):
        return bh2u(point_to_ser(self.pubkey.point, compressed))

    def sign(self, msg_hash, sigencode=ecdsa.util.sigencode_string):
        private_key = MySigningKey.from_secret_exponent(self.secret, curve = SECP256k1)
        public_key = private_key.get_verifying_key()
        signature = private_key.sign_digest_deterministic(msg_hash, hashfunc=hashlib.sha256, sigencode = sigencode)
        return signature

    def sign_message(self, message, is_compressed):
        message = to_bytes(message, 'utf8')
        signature = self.sign(Hash(msg_magic(message)))
        for i in range(4):
            sig = bytes([27 + i + (4 if is_compressed else 0)]) + signature
            try:
                self.verify_message(sig, message)
                return sig
            except Exception as e:
                continue
        else:
            raise Exception("error: cannot sign message")

    def verify_message(self, sig, message):
        assert_bytes(message)
        h = Hash(msg_magic(message))
        public_key, compressed = pubkey_from_signature(sig, h)
        # check public key
        if point_to_ser(public_key.pubkey.point, compressed) != point_to_ser(self.pubkey.point, compressed):
            raise Exception("Bad signature")
        # check message
        public_key.verify_digest(sig[1:], h, sigdecode = ecdsa.util.sigdecode_string)


    # ECIES encryption/decryption methods; AES-128-CBC with PKCS7 is used as the cipher; hmac-sha256 is used as the mac

    @classmethod
    def encrypt_message(self, message, pubkey):
        assert_bytes(message)

        pk = ser_to_point(pubkey)
        if not ecdsa.ecdsa.point_is_valid(generator_secp256k1, pk.x(), pk.y()):
            raise Exception('invalid pubkey')

        ephemeral_exponent = number_to_string(ecdsa.util.randrange(pow(2,256)), generator_secp256k1.order())
        ephemeral = EC_KEY(ephemeral_exponent)
        ecdh_key = point_to_ser(pk * ephemeral.privkey.secret_multiplier)
        key = hashlib.sha512(ecdh_key).digest()
        iv, key_e, key_m = key[0:16], key[16:32], key[32:]
        ciphertext = aes_encrypt_with_iv(key_e, iv, message)
        ephemeral_pubkey = bfh(ephemeral.get_public_key(compressed=True))
        encrypted = b'BIE1' + ephemeral_pubkey + ciphertext
        mac = hmac.new(key_m, encrypted, hashlib.sha256).digest()

        return base64.b64encode(encrypted + mac)

    def decrypt_message(self, encrypted):
        encrypted = base64.b64decode(encrypted)
        if len(encrypted) < 85:
            raise Exception('invalid ciphertext: length')
        magic = encrypted[:4]
        ephemeral_pubkey = encrypted[4:37]
        ciphertext = encrypted[37:-32]
        mac = encrypted[-32:]
        if magic != b'BIE1':
            raise Exception('invalid ciphertext: invalid magic bytes')
        try:
            ephemeral_pubkey = ser_to_point(ephemeral_pubkey)
        except AssertionError as e:
            raise Exception('invalid ciphertext: invalid ephemeral pubkey')
        if not ecdsa.ecdsa.point_is_valid(generator_secp256k1, ephemeral_pubkey.x(), ephemeral_pubkey.y()):
            raise Exception('invalid ciphertext: invalid ephemeral pubkey')
        ecdh_key = point_to_ser(ephemeral_pubkey * self.privkey.secret_multiplier)
        key = hashlib.sha512(ecdh_key).digest()
        iv, key_e, key_m = key[0:16], key[16:32], key[32:]
        if mac != hmac.new(key_m, encrypted[:-32], hashlib.sha256).digest():
            raise InvalidPassword()
        return aes_decrypt_with_iv(key_e, iv, ciphertext)


###################################### BIP32 ##############################

random_seed = lambda n: "%032x"%ecdsa.util.randrange( pow(2,n) )
BIP32_PRIME = 0x80000000


def get_pubkeys_from_secret(secret):
    # public key
    private_key = ecdsa.SigningKey.from_string( secret, curve = SECP256k1 )
    public_key = private_key.get_verifying_key()
    K = public_key.to_string()
    K_compressed = GetPubKey(public_key.pubkey,True)
    return K, K_compressed


# Child private key derivation function (from master private key)
# k = master private key (32 bytes)
# c = master chain code (extra entropy for key derivation) (32 bytes)
# n = the index of the key we want to derive. (only 32 bits will be used)
# If n is negative (i.e. the 32nd bit is set), the resulting private key's
#  corresponding public key can NOT be determined without the master private key.
# However, if n is positive, the resulting private key's corresponding
#  public key can be determined without the master private key.
def CKD_priv(k, c, n):
    is_prime = n & BIP32_PRIME
    return _CKD_priv(k, c, bfh(rev_hex(int_to_hex(n,4))), is_prime)


def _CKD_priv(k, c, s, is_prime):
    order = generator_secp256k1.order()
    keypair = EC_KEY(k)
    cK = GetPubKey(keypair.pubkey,True)
    data = bytes([0]) + k + s if is_prime else cK + s
    I = hmac.new(c, data, hashlib.sha512).digest()
    k_n = number_to_string( (string_to_number(I[0:32]) + string_to_number(k)) % order , order )
    c_n = I[32:]
    return k_n, c_n

# Child public key derivation function (from public key only)
# K = master public key
# c = master chain code
# n = index of key we want to derive
# This function allows us to find the nth public key, as long as n is
#  non-negative. If n is negative, we need the master private key to find it.
def CKD_pub(cK, c, n):
    if n & BIP32_PRIME: raise
    return _CKD_pub(cK, c, bfh(rev_hex(int_to_hex(n,4))))

# helper function, callable with arbitrary string
def _CKD_pub(cK, c, s):
    order = generator_secp256k1.order()
    I = hmac.new(c, cK + s, hashlib.sha512).digest()
    curve = SECP256k1
    pubkey_point = string_to_number(I[0:32])*curve.generator + ser_to_point(cK)
    public_key = ecdsa.VerifyingKey.from_public_point( pubkey_point, curve = SECP256k1 )
    c_n = I[32:]
    cK_n = GetPubKey(public_key.pubkey,True)
    return cK_n, c_n


def xprv_header(xtype):
    return bfh("%08x" % XPRV_HEADERS[xtype])


def xpub_header(xtype):
    return bfh("%08x" % XPUB_HEADERS[xtype])


def serialize_xprv(xtype, c, k, depth=0, fingerprint=b'\x00'*4, child_number=b'\x00'*4):
    xprv = xprv_header(xtype) + bytes([depth]) + fingerprint + child_number + c + bytes([0]) + k
    return EncodeBase58Check(xprv)


def serialize_xpub(xtype, c, cK, depth=0, fingerprint=b'\x00'*4, child_number=b'\x00'*4):
    xpub = xpub_header(xtype) + bytes([depth]) + fingerprint + child_number + c + cK
    return EncodeBase58Check(xpub)


def deserialize_xkey(xkey, prv):
    xkey = DecodeBase58Check(xkey)
    if len(xkey) != 78:
        raise BaseException('Invalid length')
    depth = xkey[4]
    fingerprint = xkey[5:9]
    child_number = xkey[9:13]
    c = xkey[13:13+32]
    header = int('0x' + bh2u(xkey[0:4]), 16)
    headers = XPRV_HEADERS if prv else XPUB_HEADERS
    if header not in headers.values():
        raise BaseException('Invalid xpub format', hex(header))
    xtype = list(headers.keys())[list(headers.values()).index(header)]
    n = 33 if prv else 32
    K_or_k = xkey[13+n:]
    return xtype, depth, fingerprint, child_number, c, K_or_k


def deserialize_xpub(xkey):
    return deserialize_xkey(xkey, False)

def deserialize_xprv(xkey):
    return deserialize_xkey(xkey, True)

def xpub_type(x):
    return deserialize_xpub(x)[0]


def is_xpub(text):
    try:
        deserialize_xpub(text)
        return True
    except:
        return False


def is_xprv(text):
    try:
        deserialize_xprv(text)
        return True
    except:
        return False


def xpub_from_xprv(xprv):
    xtype, depth, fingerprint, child_number, c, k = deserialize_xprv(xprv)
    K, cK = get_pubkeys_from_secret(k)
    return serialize_xpub(xtype, c, cK, depth, fingerprint, child_number)


def bip32_root(seed, xtype):
    I = hmac.new(b"Bitcoin seed", seed, hashlib.sha512).digest()
    master_k = I[0:32]
    master_c = I[32:]
    K, cK = get_pubkeys_from_secret(master_k)
    xprv = serialize_xprv(xtype, master_c, master_k)
    xpub = serialize_xpub(xtype, master_c, cK)
    return xprv, xpub


def xpub_from_pubkey(xtype, cK):
    assert cK[0] in [0x02, 0x03]
    return serialize_xpub(xtype, b'\x00'*32, cK)


def bip32_derivation(s):
    assert s.startswith('m/')
    s = s[2:]
    for n in s.split('/'):
        if n == '': continue
        i = int(n[:-1]) + BIP32_PRIME if n[-1] == "'" else int(n)
        yield i

def is_bip32_derivation(x):
    try:
        [ i for i in bip32_derivation(x)]
        return True
    except :
        return False

def bip32_private_derivation(xprv, branch, sequence):
    assert sequence.startswith(branch)
    if branch == sequence:
        return xprv, xpub_from_xprv(xprv)
    xtype, depth, fingerprint, child_number, c, k = deserialize_xprv(xprv)
    sequence = sequence[len(branch):]
    for n in sequence.split('/'):
        if n == '': continue
        i = int(n[:-1]) + BIP32_PRIME if n[-1] == "'" else int(n)
        parent_k = k
        k, c = CKD_priv(k, c, i)
        depth += 1
    _, parent_cK = get_pubkeys_from_secret(parent_k)
    fingerprint = hash_160(parent_cK)[0:4]
    child_number = bfh("%08X"%i)
    K, cK = get_pubkeys_from_secret(k)
    xpub = serialize_xpub(xtype, c, cK, depth, fingerprint, child_number)
    xprv = serialize_xprv(xtype, c, k, depth, fingerprint, child_number)
    return xprv, xpub


def bip32_public_derivation(xpub, branch, sequence):
    xtype, depth, fingerprint, child_number, c, cK = deserialize_xpub(xpub)
    assert sequence.startswith(branch)
    sequence = sequence[len(branch):]
    for n in sequence.split('/'):
        if n == '': continue
        i = int(n)
        parent_cK = cK
        cK, c = CKD_pub(cK, c, i)
        depth += 1
    fingerprint = hash_160(parent_cK)[0:4]
    child_number = bfh("%08X"%i)
    return serialize_xpub(xtype, c, cK, depth, fingerprint, child_number)


def bip32_private_key(sequence, k, chain):
    for i in sequence:
        k, chain = CKD_priv(k, chain, i)
    return k<|MERGE_RESOLUTION|>--- conflicted
+++ resolved
@@ -69,61 +69,17 @@
 }
 
 
-<<<<<<< HEAD
-# Bitcoin network constants
-TESTNET = False
-WIF_PREFIX = 0x80
-ADDRTYPE_P2PKH = 0
-ADDRTYPE_P2SH = 5
-SEGWIT_HRP = "bc"
-HEADERS_URL = "https://headers.electrum.org/blockchain_headers"
-GENESIS = "000000000019d6689c085ae165831e934ff763ae46a2a6c172b3f1b60a8ce26f"
-SERVERLIST = 'servers.json'
-DEFAULT_PORTS = {'t':'50001', 's':'50002'}
-DEFAULT_SERVERS = read_json_dict('servers.json')
-
-def set_simnet():
-    global DEFAULT_PORTS, DEFAULT_SERVERS
-    DEFAULT_PORTS = {'t':'50001', 's':'50002'}
-    DEFAULT_SERVERS = {
-        '127.0.0.1': DEFAULT_PORTS,
-    }
-
-    global ADDRTYPE_P2PKH, ADDRTYPE_P2SH
-    global XPRV_HEADER, XPUB_HEADER
-    global NOLNET, HEADERS_URL
-    global GENESIS
-    global SEGWIT_HRP
-    global TESTNET
-    SEGWIT_HRP = "sb"
-    TESTNET = True
-    ADDRTYPE_P2PKH = 0x3f
-    ADDRTYPE_P2SH = 0x7b
-    XPRV_HEADER = 0x0420b900
-    XPUB_HEADER = 0x0420bd3a
-    HEADERS_URL = None
-    GENESIS = "683e86bd5c6d110d91b94b97137ba6bfe02dbbdb8e3dff722a669b5d69d77af6"
-
-
-def set_testnet():
-    global ADDRTYPE_P2PKH, ADDRTYPE_P2SH
-    global TESTNET, HEADERS_URL
-    global GENESIS
-    global SEGWIT_HRP
-    global DEFAULT_PORTS, SERVERLIST, DEFAULT_SERVERS
-    global WIF_PREFIX
-    TESTNET = True
-    WIF_PREFIX = 0xef
-    ADDRTYPE_P2PKH = 111
-    ADDRTYPE_P2SH = 196
-    SEGWIT_HRP = "tb"
-    HEADERS_URL = "https://headers.electrum.org/testnet_headers"
-    GENESIS = "000000000933ea01ad0ee984209779baaec3ced90fa3f408719526f8d77f4943"
-    SERVERLIST = 'servers_testnet.json'
-    DEFAULT_PORTS = {'t':'51001', 's':'51002'}
-    DEFAULT_SERVERS = read_json_dict('servers_testnet.json')
-=======
 class NetworkConstants:
+    @classmethod
+    def set_simnet():
+        cls.TESTNET = True
+        cls.ADDRTYPE_P2PKH = 0x3f
+        cls.ADDRTYPE_P2SH = 0x7b
+        cls.SEGWIT_HRP = "sb"
+        cls.HEADERS_URL = None
+        cls.GENESIS = "683e86bd5c6d110d91b94b97137ba6bfe02dbbdb8e3dff722a669b5d69d77af6"
+        cls.DEFAULT_PORTS = {'t':'50001', 's':'50002'}
+        cls.DEFAULT_SERVERS = { '127.0.0.1': DEFAULT_PORTS, }
 
     @classmethod
     def set_mainnet(cls):
@@ -148,7 +104,6 @@
         cls.GENESIS = "000000000933ea01ad0ee984209779baaec3ced90fa3f408719526f8d77f4943"
         cls.DEFAULT_PORTS = {'t':'51001', 's':'51002'}
         cls.DEFAULT_SERVERS = read_json_dict('servers_testnet.json')
->>>>>>> 2951ed5e
 
 
 NetworkConstants.set_mainnet()
